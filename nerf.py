--- conflicted
+++ resolved
@@ -13,11 +13,7 @@
     return jnp.concatenate(encoded_array, -1)
 
 
-<<<<<<< HEAD
-def hvs(weights, t, key):
-=======
 def hvs(weights, t, t_to_sample, key):
->>>>>>> 30c14000
     weights = jnp.squeeze(weights) + 1e-10 
 
     # normalize
@@ -26,16 +22,6 @@
 
     cdf = jnp.cumsum(weights, -1)
 
-<<<<<<< HEAD
-    cdf = jnp.concatenate([
-        jnp.zeros_like(cdf[...,0][..., jnp.newaxis]), 
-        cdf, 
-        jnp.ones_like(cdf[..., 1][..., jnp.newaxis])], -1)
- 
-
-    # uniform sample
-    Z = jax.random.uniform(key, t.shape)
-=======
 #    cdf = jnp.concatenate([
 #        jnp.zeros_like(cdf[...,0][..., jnp.newaxis]), 
 #        cdf, 
@@ -44,18 +30,11 @@
 
     # uniform sample
     Z = jax.random.uniform(key, t_to_sample.shape)
->>>>>>> 30c14000
 
     abs_diff = jnp.abs(Z[..., jnp.newaxis] - cdf[...,  jnp.newaxis, :])
 
     argmin = jnp.argmin(abs_diff, -1)
 
-<<<<<<< HEAD
-    sampled_t = jnp.take(t, argmin)
-
-    new_t = jnp.concatenate([sampled_t, t], -1)
-    new_t = jnp.sort(new_t, -1)
-=======
     sampled_t = jnp.take_along_axis(t_to_sample, argmin, -1)
     
     #jax.debug.print('max argmin  : {}', jnp.max(argmin))
@@ -64,7 +43,6 @@
     new_t = jnp.concatenate([sampled_t, t], -1)
     new_t = jnp.sort(new_t, -1)
     jax.debug.print('hvs t shape: {}', new_t.shape)
->>>>>>> 30c14000
     return new_t 
 
 def render(model_func, params, origin, direction, key, near, far, num_samples, L_position, rand, use_hvs, weights):
@@ -75,12 +53,6 @@
         t = t+ random_shift 
 
     elif use_hvs:
-<<<<<<< HEAD
-        random_shift = jax.random.uniform(key, (origin.shape[0], origin.shape[1], num_samples)) * (far-near)/num_samples  
-        t = t+ random_shift 
-
-        t = hvs(weights, t, key)
-=======
 
         t_to_sample = jnp.broadcast_to(t, (origin.shape[0], origin.shape[1], num_samples))
 
@@ -88,7 +60,6 @@
         t = jnp.broadcast_to(t, (origin.shape[0], origin.shape[1], weights.shape[-2]))
 
         t = hvs(weights, t, t_to_sample, key)
->>>>>>> 30c14000
         t = jax.lax.stop_gradient(t) 
 
     else:
@@ -170,11 +141,7 @@
         image_pred_hvs, weights_hvs, ts  = render_hvs(model, params, origins, directions, key, weights)
 
         loss_hvs = jnp.mean((image_pred -  y_target) ** 2 )+ jnp.mean((image_pred_hvs -  y_target) ** 2)
-<<<<<<< HEAD
-        return loss_hvs, (image_pred, weights, ts)
-=======
         return loss_hvs, (image_pred_hvs, weights, ts)
->>>>>>> 30c14000
 
     (loss_val, (image_pred, weights, ts)), grads = jax.value_and_grad(loss_func, has_aux=True)(params)
     return loss_val, grads, image_pred, weights, ts
